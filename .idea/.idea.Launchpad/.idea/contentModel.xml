--- conflicted
+++ resolved
@@ -1,18 +1,6 @@
 <?xml version="1.0" encoding="UTF-8"?>
 <project version="4">
   <component name="ContentModelStore">
-<<<<<<< HEAD
-    <e p="\50de9f97" t="IncludeRecursive" />
-    <e p="\app" t="IncludeRecursive" />
-    <e p="C:\Users\Wadimich\.nuget\packages\xunit.runner.visualstudio\2.3.1\build\_common\xunit.abstractions.dll" t="Include" />
-    <e p="C:\Users\Wadimich\.nuget\packages\xunit.runner.visualstudio\2.3.1\build\_common\xunit.runner.reporters.net452.dll" t="Include" />
-    <e p="C:\Users\Wadimich\.nuget\packages\xunit.runner.visualstudio\2.3.1\build\_common\xunit.runner.utility.net452.dll" t="Include" />
-    <e p="C:\Users\Wadimich\.nuget\packages\xunit.runner.visualstudio\2.3.1\build\_common\xunit.runner.visualstudio.testadapter.dll" t="Include" />
-    <e p="C:\Users\Wadimich\.Rider2018.2\config\Extensions" t="IncludeRecursive" />
-    <e p="C:\Users\Wadimich\.Rider2018.2\system\extResources" t="IncludeRecursive" />
-    <e p="C:\Users\Wadimich\.Rider2018.2\system\resharper-host\local\Transient\ReSharperHost\v182\SolutionCaches\_Launchpad.1027420751.00" t="ExcludeRecursive" />
-    <e p="D:\work\projects\audition2revival\Launchpad" t="IncludeFlat">
-=======
     <e p="/5a1c0d4d" t="IncludeRecursive" />
     <e p="/app" t="IncludeRecursive" />
     <e p="$APPLICATION_CONFIG_DIR$/consoles/db" t="IncludeRecursive" />
@@ -25,7 +13,6 @@
     <e p="$USER_HOME$/.nuget/packages/xunit.runner.visualstudio/2.3.1/build/_common/xunit.runner.visualstudio.testadapter.dll" t="Include" />
     <e p="$PROJECT_DIR$" t="IncludeFlat">
       <e p=".git/info/exclude" t="IncludeRecursive" />
->>>>>>> 7444c00e
       <e p=".gitignore" t="Include" />
       <e p=".travis.yml" t="Include" />
       <e p="LICENSE" t="Include" />
@@ -46,9 +33,11 @@
         <e p="PlatformHelpers.cs" t="Include" />
         <e p="bin" t="ExcludeRecursive" />
         <e p="obj" t="ExcludeRecursive">
-          <e p="Debug" t="Include">
-            <e p="netstandard2.0" t="Include">
-              <e p="Launchpad.Common.AssemblyInfo.cs" t="Include" />
+          <e p="x86" t="Include">
+            <e p="Debug" t="Include">
+              <e p="netstandard2.0" t="Include">
+                <e p="Launchpad.Common.AssemblyInfo.cs" t="Include" />
+              </e>
             </e>
           </e>
         </e>
@@ -58,8 +47,6 @@
           <e p="ILaunchpadConfiguration.cs" t="Include" />
         </e>
         <e p="Content" t="Include">
-          <e p="en_US.mo" t="Include" />
-          <e p="en_US.po" t="Include" />
           <e p="locale" t="Include">
             <e p="af" t="Include">
               <e p="LC_MESSAGES" t="Include">
@@ -108,7 +95,6 @@
             </e>
             <e p="en" t="Include">
               <e p="LC_MESSAGES" t="Include">
-                <e p="messages.mo" t="Include" />
                 <e p="messages.po" t="Include" />
               </e>
             </e>
@@ -194,7 +180,6 @@
             </e>
             <e p="ru" t="Include">
               <e p="LC_MESSAGES" t="Include">
-                <e p="messages.mo" t="Include" />
                 <e p="messages.po" t="Include" />
               </e>
             </e>
@@ -225,13 +210,11 @@
             </e>
             <e p="zh_CN" t="Include">
               <e p="LC_MESSAGES" t="Include">
-                <e p="messages.mo" t="Include" />
                 <e p="messages.po" t="Include" />
               </e>
             </e>
             <e p="zh_TW" t="Include">
               <e p="LC_MESSAGES" t="Include">
-                <e p="messages.mo" t="Include" />
                 <e p="messages.po" t="Include" />
               </e>
             </e>
@@ -257,35 +240,15 @@
           </e>
         </e>
         <e p="Interface" t="Include">
-          <e p="functions.css" t="Include" />
-          <e p="functions.css.map" t="Include" />
-          <e p="functions.less" t="Include" />
+          <e p="#Launchpad.glade#" t="Include" />
           <e p="Launchpad.glade" t="Include" />
           <e p="Launchpad.glade~" t="Include" />
-<<<<<<< HEAD
-          <e p="MainWindow.cs" t="Include" />
-          <e p="MainWindow.UI.cs" t="Include" />
-          <e p="styles.css" t="Include" />
-          <e p="styles.css.map" t="Include" />
-          <e p="styles.less" t="Include" />
-=======
           <e p="MainWindow.UI.cs" t="Include" />
           <e p="MainWindow.cs" t="Include" />
->>>>>>> 7444c00e
         </e>
         <e p="Launchpad.Launcher.csproj" t="IncludeRecursive" />
         <e p="Launchpad.Launcher.csproj.DotSettings" t="Include" />
         <e p="NLog.config" t="Include" />
-<<<<<<< HEAD
-        <e p="obj" t="ExcludeRecursive">
-          <e p="Debug" t="Include">
-            <e p="net461" t="Include">
-              <e p="Launchpad.Launcher.AssemblyInfo.cs" t="Include" />
-            </e>
-          </e>
-        </e>
-=======
->>>>>>> 7444c00e
         <e p="Program.cs" t="Include" />
         <e p="Resources" t="Include">
           <e p="Icon.ico" t="Include" />
@@ -327,9 +290,11 @@
         <e p="Launchpad.Tests.csproj" t="IncludeRecursive" />
         <e p="bin" t="ExcludeRecursive" />
         <e p="obj" t="ExcludeRecursive">
-          <e p="Debug" t="Include">
-            <e p="net461" t="Include">
-              <e p="Launchpad.Tests.AssemblyInfo.cs" t="Include" />
+          <e p="x86" t="Include">
+            <e p="Debug" t="Include">
+              <e p="net462" t="Include">
+                <e p="Launchpad.Tests.AssemblyInfo.cs" t="Include" />
+              </e>
             </e>
           </e>
         </e>
@@ -348,16 +313,6 @@
         </e>
         <e p="Launchpad.Utilities.csproj" t="IncludeRecursive" />
         <e p="NLog.config" t="Include" />
-<<<<<<< HEAD
-        <e p="obj" t="ExcludeRecursive">
-          <e p="Debug" t="Include">
-            <e p="net461" t="Include">
-              <e p="Launchpad.Utilities.AssemblyInfo.cs" t="Include" />
-            </e>
-          </e>
-        </e>
-=======
->>>>>>> 7444c00e
         <e p="Options" t="Include">
           <e p="CLIOptions.cs" t="Include" />
         </e>
@@ -382,13 +337,6 @@
           </e>
         </e>
       </e>
-<<<<<<< HEAD
-      <e p="LICENSE" t="Include" />
-      <e p="metadata" t="Include" />
-      <e p="packages" t="ExcludeRecursive" />
-      <e p="README.md" t="Include" />
-      <e p="Scripts" t="Include" />
-=======
       <e p="Launchpad.sln" t="IncludeFlat" />
       <e p="README.md" t="Include" />
       <e p="Scripts" t="Include">
@@ -399,7 +347,6 @@
       </e>
       <e p="appveyor.yml" t="Include" />
       <e p="packages" t="ExcludeRecursive" />
->>>>>>> 7444c00e
       <e p="stylecop.json" t="Include" />
       <e p="stylecop.ruleset" t="Include" />
     </e>
